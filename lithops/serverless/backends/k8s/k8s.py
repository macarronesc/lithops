#
# (C) Copyright Cloudlab URV 2021
#
# Licensed under the Apache License, Version 2.0 (the "License");
# you may not use this file except in compliance with the License.
# You may obtain a copy of the License at
#
#     http://www.apache.org/licenses/LICENSE-2.0
#
# Unless required by applicable law or agreed to in writing, software
# distributed under the License is distributed on an "AS IS" BASIS,
# WITHOUT WARRANTIES OR CONDITIONS OF ANY KIND, either express or implied.
# See the License for the specific language governing permissions and
# limitations under the License.
#

import os
import re
import pika
import base64
import hashlib
import json
import logging
import copy
import time
import yaml
import urllib3
from kubernetes import client, watch
from kubernetes.config import load_kube_config, \
    load_incluster_config, list_kube_config_contexts, \
    KUBE_CONFIG_DEFAULT_LOCATION
from kubernetes.client.rest import ApiException

from lithops import utils
from lithops.version import __version__
from lithops.constants import COMPUTE_CLI_MSG, JOBS_PREFIX

from . import config


logger = logging.getLogger(__name__)
urllib3.disable_warnings()


class KubernetesBackend:
    """
    A wrap-up around Kubernetes backend.
    """

    def __init__(self, k8s_config, internal_storage):
        logger.debug("Creating Kubernetes client")
        self.name = 'k8s'
        self.type = utils.BackendType.BATCH.value
        self.k8s_config = k8s_config
        self.internal_storage = internal_storage

        self.kubecfg_path = k8s_config.get('kubecfg_path', os.environ.get("KUBECONFIG"))
        self.kubecfg_path = os.path.expanduser(self.kubecfg_path or KUBE_CONFIG_DEFAULT_LOCATION)
        self.kubecfg_context = k8s_config.get('kubecfg_context', 'default')
        self.namespace = k8s_config.get('namespace', 'default')
        self.cluster = k8s_config.get('cluster', 'default')
        self.user = k8s_config.get('user', 'default')
        self.master_name = k8s_config.get('master_name', config.MASTER_NAME)
        self.rabbitmq_executor = self.k8s_config.get('rabbitmq_executor', False)

        if os.path.exists(self.kubecfg_path):
            logger.debug(f"Loading kubeconfig file: {self.kubecfg_path}")
            context = None if self.kubecfg_context == 'default' else self.kubecfg_context
            load_kube_config(config_file=self.kubecfg_path, context=context)
            contexts, current_context = list_kube_config_contexts(config_file=self.kubecfg_path)
            current_context = current_context if context is None else [it for it in contexts if it['name'] == context][0]
            ctx_name = current_context.get('name')
            ctx_context = current_context.get('context')
            self.namespace = ctx_context.get('namespace') or self.namespace
            self.cluster = ctx_context.get('cluster') or self.cluster
            ctx_user = ctx_context.get('user')
            self.user = hashlib.sha1(ctx_user.encode()).hexdigest()[:10] if ctx_user else self.user
            logger.debug(f"Using kubeconfig conetxt: {ctx_name} - cluster: {self.cluster}")
            self.is_incluster = False
        else:
            logger.debug('kubeconfig file not found, loading incluster config')
            load_incluster_config()
            self.is_incluster = True

        if self.master_name == config.MASTER_NAME:
            self.master_name = f'{config.MASTER_NAME}-{self.user}'

        self.k8s_config['namespace'] = self.namespace
        self.k8s_config['cluster'] = self.cluster
        self.k8s_config['user'] = self.user
        self.k8s_config['master_name'] = self.master_name

        self.batch_api = client.BatchV1Api()
        self.core_api = client.CoreV1Api()

        if self.rabbitmq_executor:
            # Get the amqp url from k8s config
            self.amqp_url = self.k8s_config['amqp_url']

            # Init rabbitmq
            params = pika.URLParameters(self.amqp_url)
            self.connection = pika.BlockingConnection(params)
            self.channel = self.connection.channel()

            # Define some needed variables
            self._get_nodes()
            self.image = ""

        self.jobs = []  # list to store executed jobs (job_keys)

        msg = COMPUTE_CLI_MSG.format('Kubernetes')
        logger.info(f"{msg} - Namespace: {self.namespace}")

    def _format_job_name(self, runtime_name, runtime_memory, version=__version__):
        name = f'{runtime_name}-{runtime_memory}-{version}-{self.user}'
        name_hash = hashlib.sha1(name.encode()).hexdigest()[:10]

        return f'lithops-worker-{version.replace(".", "")}-{name_hash}'

    def _get_default_runtime_image_name(self):
        """
        Generates the default runtime image name
        """
        return utils.get_default_container_name(
            self.name, self.k8s_config, 'lithops-kubernetes-default'
        )

    def build_runtime(self, docker_image_name, dockerfile, extra_args=[]):
        """
        Builds a new runtime from a Docker file and pushes it to the registry
        """
        logger.info(f'Building runtime {docker_image_name} from {dockerfile or "Dockerfile"}')

        docker_path = utils.get_docker_path()

        if dockerfile:
            assert os.path.isfile(dockerfile), f'Cannot locate "{dockerfile}"'
            cmd = f'{docker_path} build -t {docker_image_name} -f {dockerfile} . '
        else:
            cmd = f'{docker_path} build -t {docker_image_name} . '
        cmd = cmd + ' '.join(extra_args)

        try:
            entry_point = os.path.join(os.path.dirname(__file__), 'entry_point.py')
            utils.create_handler_zip(config.FH_ZIP_LOCATION, entry_point, 'lithopsentry.py')
            utils.run_command(cmd)
        finally:
            os.remove(config.FH_ZIP_LOCATION)

        docker_user = self.k8s_config.get("docker_user")
        docker_password = self.k8s_config.get("docker_password")
        docker_server = self.k8s_config.get("docker_server")

        if docker_user and docker_password:
            logger.debug('Container registry credentials found in config. Logging in into the registry')
            cmd = f'{docker_path} login -u {docker_user} --password-stdin {docker_server}'
            utils.run_command(cmd, input=docker_password)

        logger.debug(f'Pushing runtime {docker_image_name} to container registry')
        if utils.is_podman(docker_path):
            cmd = f'{docker_path} push {docker_image_name} --format docker --remove-signatures'
        else:
            cmd = f'{docker_path} push {docker_image_name}'
        utils.run_command(cmd)

        logger.debug('Building done!')

    def _build_default_runtime(self, docker_image_name):
        """
        Builds the default runtime
        """
        # Build default runtime using local dokcer
        dockerfile = "Dockefile.default-k8s-runtime"
        with open(dockerfile, 'w') as f:
            f.write(f"FROM python:{utils.CURRENT_PY_VERSION}-slim-buster\n")
            f.write(config.DOCKERFILE_DEFAULT)
        try:
            self.build_runtime(docker_image_name, dockerfile)
        finally:
            os.remove(dockerfile)

    def _create_container_registry_secret(self):
        """
        Create the container registry secret in the cluster
        (only if credentials are present in config)
        """
        if not all(key in self.k8s_config for key in ["docker_user", "docker_password"]):
            return

        logger.debug('Creating container registry secret')
        docker_server = self.k8s_config['docker_server']
        docker_user = self.k8s_config['docker_user']
        docker_password = self.k8s_config['docker_password']

        cred_payload = {
            "auths": {
                docker_server: {
                    "Username": docker_user,
                    "Password": docker_password
                }
            }
        }

        data = {
            ".dockerconfigjson": base64.b64encode(
                json.dumps(cred_payload).encode()
            ).decode()
        }

        secret = client.V1Secret(
            api_version="v1",
            data=data,
            kind="Secret",
            metadata=dict(name="lithops-regcred", namespace=self.namespace),
            type="kubernetes.io/dockerconfigjson",
        )

        try:
            self.core_api.delete_namespaced_secret("lithops-regcred", self.namespace)
        except ApiException as e:
            pass

        try:
            self.core_api.create_namespaced_secret(self.namespace, secret)
        except ApiException as e:
            if e.status != 409:
                raise e

    def deploy_runtime(self, docker_image_name, memory, timeout):
        """
        Deploys a new runtime
        """
        try:
            default_image_name = self._get_default_runtime_image_name()
        except Exception:
            default_image_name = None
        if docker_image_name == default_image_name:
            self._build_default_runtime(docker_image_name)

        logger.info(f"Deploying runtime: {docker_image_name} - Memory: {memory} Timeout: {timeout}")
        self._create_container_registry_secret()
        runtime_meta = self._generate_runtime_meta(docker_image_name)

        return runtime_meta

    def delete_runtime(self, docker_image_name, memory, version=__version__):
        """
        Deletes a runtime
        """
        pass

    def clean(self, all=False):
        """
        Deletes all jobs
        """
        logger.debug('Cleaning lithops resources in kubernetes')

        try:
            self._delete_workers()
            jobs = self.batch_api.list_namespaced_job(
                namespace=self.namespace,
                label_selector=f'user={self.user}'
            )
            for job in jobs.items:
                if job.metadata.labels['type'] == 'lithops-worker'\
                   and (job.status.completion_time is not None or all):
                    job_name = job.metadata.name
                    logger.debug(f'Deleting job {job_name}')
                    try:
                        self.batch_api.delete_namespaced_job(
                            name=job_name,
                            namespace=self.namespace,
                            propagation_policy='Background'
                        )
                    except ApiException:
                        pass
        except ApiException:
            pass

    def clear(self, job_keys=None):
        """
        Delete only completed jobs
        """
        jobs_to_delete = job_keys or self.jobs

        for job_key in jobs_to_delete:
            job_name = f'lithops-{job_key.lower()}'
            logger.debug(f'Deleting job {job_name}')
            try:
                self.batch_api.delete_namespaced_job(
                    name=job_name,
                    namespace=self.namespace,
                    propagation_policy='Background'
                )
            except ApiException:
                pass
            try:
                self.jobs.remove(job_key)
            except ValueError:
                pass

    def list_runtimes(self, docker_image_name='all'):
        """
        List all the runtimes
        return: list of tuples (docker_image_name, memory)
        """
        logger.debug('Listing runtimes')
        logger.debug('Note that this backend does not manage runtimes')
        return []

    def _create_pod(self, pod, pod_name, cpu, memory):
        pod["metadata"]["name"] = f"lithops-pod-{pod_name}"
        pod["spec"]["nodeName"] = pod_name.split("-")[0]
        pod["spec"]["containers"][0]["image"] = self.image
        pod["spec"]["containers"][0]["resources"]["requests"]["cpu"] = str(cpu)
        pod["spec"]["containers"][0]["resources"]["requests"]["memory"] = memory
        pod["metadata"]["labels"] = {"app": "lithops-pod"}

        payload = {
            'log_level': 'DEBUG',
            'amqp_url': self.amqp_url,
            'cpus_pod': cpu,
        }

        pod["spec"]["containers"][0]["args"][1] = "start_rabbitmq"
        pod["spec"]["containers"][0]["args"][2] = utils.dict_to_b64str(payload)
        
        self.core_api.create_namespaced_pod(body=pod, namespace='default')

    def _get_nodes(self) :
        self.nodes = []
        list_all_nodes = self.core_api.list_node()
        for node in list_all_nodes.items:
            # If the node is tainted, skip it
            if node.spec.taints :
                continue

            # Check if the CPU is in millicores
            if isinstance(node.status.allocatable['cpu'], str) and 'm' in node.status.allocatable['cpu']:
                # Extract the number part and convert it to an integer
                number_match = re.search(r'\d+', node.status.allocatable['cpu'])
                if number_match:
                    number = int(number_match.group())
                    
                    # Round to the nearest whole number of CPUs - 1
                    cpu_info = round(number / 1000) - 1

                    if cpu_info < 1:
                        cpu_info = 0
                else:
                    # Handle the case where the CPU is in millicores but no number is found
                    cpu_info = 0
            else:
                # CPU is not in millicores
                cpu_info = node.status.allocatable['cpu']

            self.nodes.append({
                            "name":node.metadata.name,  
                            "cpu":cpu_info,
                            "memory":node.status.allocatable['memory']
                        })
    
    def _create_workers(self, runtime_memory):
        default_pod_config = yaml.load(config.POD, Loader=yaml.loader.SafeLoader)
        granularity = self.k8s_config['worker_processes']
        cluster_info_cpu = {}
        cluster_info_mem = {}
        num_cpus_cluster = 0

        if granularity <= 1:
            granularity = False

        for node in self.nodes:
            cpus_node = int(float(node["cpu"]) * 0.9)

            if granularity:
                times, res = divmod(cpus_node, granularity)
                
                for i in range(times):
                    cluster_info_cpu[f"{node['name']}-{i}"] = granularity
                    cluster_info_mem[f"{node['name']}-{i}"] = runtime_memory
                    num_cpus_cluster += granularity
                if res != 0:
                    cluster_info_cpu[f"{node['name']}-{times}"] = res
                    cluster_info_mem[f"{node['name']}-{times}"] = runtime_memory
                    num_cpus_cluster += res
            else:
                cluster_info_cpu[node["name"] + "-0"] = cpus_node
                num_cpus_cluster += cpus_node

                # If runtime_memory is not defined in the config, use 80% of the node memory
                if runtime_memory == 512:
                    mem_num, mem_uni = re.match(r'(\d+)(\D*)', node["memory"]).groups()
                    mem_num = int(float(mem_num) * 0.8)
                    cluster_info_mem[node["name"] + "-0"] = f"{mem_num}{mem_uni}"
                else:
                    cluster_info_mem[node["name"] + "-0"] = str(runtime_memory)

        if num_cpus_cluster == 0:
            raise ValueError("Total CPUs of the cluster cannot be 0")

        # Create all the pods
        for pod_name in cluster_info_cpu.keys():
            self._create_pod(default_pod_config, pod_name, cluster_info_cpu[pod_name], cluster_info_mem[pod_name])

        logger.info(f"Total cpus of the cluster: {num_cpus_cluster}")        

    def _delete_workers(self):
        list_pods = self.core_api.list_namespaced_pod("default", label_selector="app=lithops-pod")
        for pod in list_pods.items:
            self.core_api.delete_namespaced_pod(pod.metadata.name, "default")

        # Wait until all pods are deleted
        while True:
            list_pods = self.core_api.list_namespaced_pod("default", label_selector="app=lithops-pod")

            if not list_pods.items:
                break  # All pods are deleted

        logger.info('All pods are deleted.')

    def _start_master(self, docker_image_name):

        master_pod = self.core_api.list_namespaced_pod(
            namespace=self.namespace,
            label_selector=f"job-name={self.master_name}"
        )

        if len(master_pod.items) > 0:
            return master_pod.items[0].status.pod_ip

        logger.debug('Starting Lithops master Pod')
        try:
            self.batch_api.delete_namespaced_job(
                name=self.master_name,
                namespace=self.namespace,
                propagation_policy='Background'
            )
            time.sleep(2)
        except ApiException as e:
            pass

        master_res = yaml.safe_load(config.JOB_DEFAULT)
        master_res['metadata']['name'] = self.master_name
        master_res['metadata']['namespace'] = self.namespace
        master_res['metadata']['labels']['version'] = 'lithops_v' + __version__
        master_res['metadata']['labels']['user'] = self.user

        container = master_res['spec']['template']['spec']['containers'][0]
        container['image'] = docker_image_name
        container['env'][0]['value'] = 'run_master'

        payload = {'log_level': 'DEBUG'}
        container['env'][1]['value'] = utils.dict_to_b64str(payload)

        if not all(key in self.k8s_config for key in ["docker_user", "docker_password"]):
            del master_res['spec']['template']['spec']['imagePullSecrets']

        try:
            self.batch_api.create_namespaced_job(
                namespace=self.namespace,
                body=master_res
            )
        except ApiException as e:
            raise e

        logger.debug('Waiting Lithops master pod to be ready')
        w = watch.Watch()
        for event in w.stream(self.core_api.list_namespaced_pod,
                              namespace=self.namespace,
                              label_selector=f"job-name={self.master_name}"):
            if event['object'].status.phase == "Running":
                w.stop()
                return event['object'].status.pod_ip

    # Detect if granularity, memory or runtime image changed or not
    def _has_config_changed(self, runtime_mem):
        config_granularity = False if self.k8s_config['worker_processes'] <= 1 else self.k8s_config['worker_processes']
        config_memory = self.k8s_config['runtime_memory'] if self.k8s_config['runtime_memory'] != 512 else False

        self.current_runtime = ""

        list_pods = self.core_api.list_namespaced_pod("default", label_selector="app=lithops-pod")

        for pod in list_pods.items:
            pod_name = pod.metadata.name

            # Get the node info where the pod is running
            node_info = next((node for node in self.nodes if node["name"] == pod.spec.node_name), False)
            if not node_info:
                return True

            # Get the pod info
            self.current_runtime = pod.spec.containers[0].image
            pod_resource_cpu = int(pod.spec.containers[0].resources.requests.get('cpu', '0m'))
            pod_resource_memory = pod.spec.containers[0].resources.requests.get('memory', '0Mi')

            multiples_pods_per_node = re.search(r'-\d+(?<!-0)$', pod_name)

            node_cpu = int(float(node_info["cpu"]) * 0.9)
            node_mem_num, node_mem_uni = re.match(r'(\d+)(\D*)', node_info["memory"]).groups()
            pod_mem_num, pod_mem_uni = re.match(r'(\d+)(\D*)', pod_resource_memory).groups()

            pod_mem_num = int(pod_mem_num) 
            node_mem_num = int(float(node_mem_num) * 0.8)

            # There are pods with cpu granularity
            if multiples_pods_per_node:
                # Is lithops pod with granularity and the user doesn't want it
                if not config_granularity:
                    return True
                # There is granularity but the pod doesn't have the default memory
                if not config_memory and pod_mem_num != runtime_mem:
                    return True
                # There is granularity but the pod doesn't have the desired memory
                if config_memory and pod_mem_num != config_memory:
                    return True
            else:
                # There is a custom memory but the pod doesn't have the desired memory
                if config_memory:
                    if pod_mem_num != config_memory:
                        return True
                # The pod has custom_memory and the user doesn't want it
                else:
                    if pod_mem_num != node_mem_num and pod_mem_num != runtime_mem:
                        return True

            # The cpu granularity changed
            if config_granularity:
                node_granularity_cpu = node_cpu % config_granularity
                if pod_resource_cpu != config_granularity and pod_resource_cpu != node_granularity_cpu:
                    return True
                
        # The runtime image changed
        if self.current_runtime and self.current_runtime != self.image:
            return True

        return False

    def invoke(self, docker_image_name, runtime_memory, job_payload):
        """
        Invoke -- return information about this invocation
        For array jobs only remote_invocator is allowed
        """
        if self.rabbitmq_executor:
            self.image = docker_image_name
            config_changed = self._has_config_changed(runtime_memory)

            if config_changed:
                logger.info(f"Waiting for kubernetes to change the configuration")
                self._delete_workers()
                self._create_workers(runtime_memory)

            # First init
            elif self.current_runtime != self.image:
                self._create_workers(runtime_memory)

            job_key = job_payload['job_key']
            self.jobs.append(job_key)

            # Send packages of tasks to the queue
            granularity = job_payload['total_calls'] // len(self.nodes) if self.k8s_config['worker_processes'] <= 1 else self.k8s_config['worker_processes']
            times, res = divmod(job_payload['total_calls'], granularity)

            for i in range(times + (1 if res != 0 else 0)):
                num_tasks = granularity if i < times else res
                payload_edited = job_payload.copy()

                start_index = i * granularity
                end_index = start_index + num_tasks 

                payload_edited['call_ids']  = payload_edited['call_ids'][start_index:end_index]
                payload_edited['data_byte_ranges'] = payload_edited['data_byte_ranges'][start_index:end_index]
                payload_edited['total_calls'] = num_tasks

                self.channel.basic_publish(
                    exchange='',
                    routing_key='task_queue',
                    body=json.dumps(payload_edited),
                    properties=pika.BasicProperties(
                        delivery_mode=pika.spec.PERSISTENT_DELIVERY_MODE
                    ))

            activation_id = f'lithops-{job_key.lower()}'
        else:
            master_ip = self._start_master(docker_image_name)

<<<<<<< HEAD
            max_workers = job_payload['max_workers']
            executor_id = job_payload['executor_id']
            job_id = job_payload['job_id']

            job_key = job_payload['job_key']
            self.jobs.append(job_key)

            total_calls = job_payload['total_calls']
            chunksize = job_payload['chunksize']
            total_workers = min(max_workers, total_calls // chunksize + (total_calls % chunksize > 0))
=======
        executor_id = job_payload['executor_id']
        job_id = job_payload['job_id']
        job_key = job_payload['job_key']
        self.jobs.append(job_key)

        total_calls = job_payload['total_calls']
        chunksize = job_payload['chunksize']
        max_workers = job_payload['max_workers']

        # Make sure only max_workers are started
        total_workers = min(max_workers, total_calls // chunksize + (total_calls % chunksize > 0))
>>>>>>> b736b8aa

            activation_id = f'lithops-{job_key.lower()}'

            job_res = yaml.safe_load(config.JOB_DEFAULT)
            job_res['metadata']['name'] = activation_id
            job_res['metadata']['namespace'] = self.namespace
            job_res['metadata']['labels']['version'] = 'lithops_v' + __version__
            job_res['metadata']['labels']['user'] = self.user

            job_res['spec']['activeDeadlineSeconds'] = self.k8s_config['runtime_timeout']
            job_res['spec']['parallelism'] = total_workers

            container = job_res['spec']['template']['spec']['containers'][0]
            container['image'] = docker_image_name
            if not docker_image_name.endswith(':latest'):
                container['imagePullPolicy'] = 'IfNotPresent'

            container['env'][0]['value'] = 'run_job'
            container['env'][1]['value'] = utils.dict_to_b64str(job_payload)
            container['env'][2]['value'] = master_ip

            container['resources']['requests']['memory'] = f'{runtime_memory}Mi'
            container['resources']['requests']['cpu'] = str(self.k8s_config['worker_processes'])
            container['resources']['limits']['memory'] = f'{runtime_memory}Mi'
            container['resources']['limits']['cpu'] = str(self.k8s_config['worker_processes'])

            logger.debug(f'ExecutorID {executor_id} | JobID {job_id} - Going '
                        f'to run {total_calls} activations in {total_workers} workers')

            if not all(key in self.k8s_config for key in ["docker_user", "docker_password"]):
                del job_res['spec']['template']['spec']['imagePullSecrets']

            try:
                self.batch_api.create_namespaced_job(
                    namespace=self.namespace,
                    body=job_res
                )
            except ApiException as e:
                raise e

        return activation_id

    def _generate_runtime_meta(self, docker_image_name):
        runtime_name = self._format_job_name(docker_image_name, 128)
        meta_job_name = f'{runtime_name}-meta'

        logger.info(f"Extracting metadata from: {docker_image_name}")

        payload = copy.deepcopy(self.internal_storage.storage.config)
        payload['runtime_name'] = runtime_name
        payload['log_level'] = logger.getEffectiveLevel()

        job_res = yaml.safe_load(config.JOB_DEFAULT)
        job_res['metadata']['name'] = meta_job_name
        job_res['metadata']['namespace'] = self.namespace
        job_res['metadata']['labels']['version'] = 'lithops_v' + __version__
        job_res['metadata']['labels']['user'] = self.user

        container = job_res['spec']['template']['spec']['containers'][0]
        container['image'] = docker_image_name
        container['imagePullPolicy'] = 'Always'
        container['env'][0]['value'] = 'get_metadata'
        container['env'][1]['value'] = utils.dict_to_b64str(payload)

        if not all(key in self.k8s_config for key in ["docker_user", "docker_password"]):
            del job_res['spec']['template']['spec']['imagePullSecrets']

        try:
            self.batch_api.delete_namespaced_job(
                namespace=self.namespace,
                name=meta_job_name,
                propagation_policy='Background'
            )
        except ApiException as e:
            pass

        try:
            self.batch_api.create_namespaced_job(
                namespace=self.namespace,
                body=job_res
            )
        except ApiException as e:
            raise e

        logger.debug("Waiting for runtime metadata")

        done = failed = False
        w = watch.Watch()
        while not (done or failed):
            try:
                for event in w.stream(self.batch_api.list_namespaced_job,
                                      namespace=self.namespace,
                                      field_selector=f"metadata.name={meta_job_name}",
                                      timeout_seconds=10):
                    failed = event['object'].status.failed
                    done = event['object'].status.succeeded
                    logger.debug('...')
            except Exception as e:
                pass
        w.stop()

        if done:
            logger.debug("Runtime metadata generated successfully")

        try:
            self.batch_api.delete_namespaced_job(
                namespace=self.namespace,
                name=meta_job_name,
                propagation_policy='Background'
            )
        except ApiException as e:
            pass

        if failed:
            raise Exception("Unable to extract metadata from the runtime")

        data_key = '/'.join([JOBS_PREFIX, runtime_name + '.meta'])
        json_str = self.internal_storage.get_data(key=data_key)
        runtime_meta = json.loads(json_str.decode("ascii"))
        self.internal_storage.del_data(key=data_key)

        if not runtime_meta or 'preinstalls' not in runtime_meta:
            raise Exception(f'Failed getting runtime metadata: {runtime_meta}')

        return runtime_meta

    def get_runtime_key(self, docker_image_name, runtime_memory, version=__version__):
        """
        Method that creates and returns the runtime key.
        Runtime keys are used to uniquely identify runtimes within the storage,
        in order to know which runtimes are installed and which not.
        """
        jobdef_name = self._format_job_name(docker_image_name, 256, version)
        user_data = os.path.join(self.cluster, self.namespace, self.user)
        runtime_key = os.path.join(self.name, version, user_data, jobdef_name)

        return runtime_key

    def get_runtime_info(self):
        """
        Method that returns all the relevant information about the runtime set
        in config
        """
        if 'runtime' not in self.k8s_config or self.k8s_config['runtime'] == 'default':
            self.k8s_config['runtime'] = self._get_default_runtime_image_name()

        runtime_info = {
            'runtime_name': self.k8s_config['runtime'],
            'runtime_cpu': self.k8s_config['runtime_cpu'],
            'runtime_memory': self.k8s_config['runtime_memory'],
            'runtime_timeout': self.k8s_config['runtime_timeout'],
            'max_workers': self.k8s_config['max_workers'],
        }

        return runtime_info<|MERGE_RESOLUTION|>--- conflicted
+++ resolved
@@ -75,6 +75,8 @@
             self.cluster = ctx_context.get('cluster') or self.cluster
             ctx_user = ctx_context.get('user')
             self.user = hashlib.sha1(ctx_user.encode()).hexdigest()[:10] if ctx_user else self.user
+            ctx_user = ctx_context.get('user')
+            self.user = hashlib.sha1(ctx_user.encode()).hexdigest()[:10] if ctx_user else self.user
             logger.debug(f"Using kubeconfig conetxt: {ctx_name} - cluster: {self.cluster}")
             self.is_incluster = False
         else:
@@ -83,6 +85,7 @@
             self.is_incluster = True
 
         if self.master_name == config.MASTER_NAME:
+            self.master_name = f'{config.MASTER_NAME}-{self.user}'
             self.master_name = f'{config.MASTER_NAME}-{self.user}'
 
         self.k8s_config['namespace'] = self.namespace
@@ -585,7 +588,6 @@
         else:
             master_ip = self._start_master(docker_image_name)
 
-<<<<<<< HEAD
             max_workers = job_payload['max_workers']
             executor_id = job_payload['executor_id']
             job_id = job_payload['job_id']
@@ -596,19 +598,6 @@
             total_calls = job_payload['total_calls']
             chunksize = job_payload['chunksize']
             total_workers = min(max_workers, total_calls // chunksize + (total_calls % chunksize > 0))
-=======
-        executor_id = job_payload['executor_id']
-        job_id = job_payload['job_id']
-        job_key = job_payload['job_key']
-        self.jobs.append(job_key)
-
-        total_calls = job_payload['total_calls']
-        chunksize = job_payload['chunksize']
-        max_workers = job_payload['max_workers']
-
-        # Make sure only max_workers are started
-        total_workers = min(max_workers, total_calls // chunksize + (total_calls % chunksize > 0))
->>>>>>> b736b8aa
 
             activation_id = f'lithops-{job_key.lower()}'
 
@@ -743,6 +732,7 @@
         """
         jobdef_name = self._format_job_name(docker_image_name, 256, version)
         user_data = os.path.join(self.cluster, self.namespace, self.user)
+        user_data = os.path.join(self.cluster, self.namespace, self.user)
         runtime_key = os.path.join(self.name, version, user_data, jobdef_name)
 
         return runtime_key
