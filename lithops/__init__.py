--- conflicted
+++ resolved
@@ -14,14 +14,10 @@
 # limitations under the License.
 #
 
-<<<<<<< HEAD
-from lithops.executor import FunctionExecutor
-=======
 from lithops.executors import FunctionExecutor
 from lithops.executors import LocalhostExecutor
 from lithops.executors import ServerlessExecutor
 from lithops.executors import StandaloneExecutor
->>>>>>> b170a5a0
 from lithops.version import __version__
 
 name = "lithops"
